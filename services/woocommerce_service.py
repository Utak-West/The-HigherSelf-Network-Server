"""
WooCommerce integration service for The HigherSelf Network Server.
This service handles integration with WooCommerce while maintaining Notion as the central hub.
"""

import asyncio
import os
from datetime import datetime
from typing import Any, Dict, List, Optional, Union, cast

from loguru import logger
from pydantic import BaseModel, Field, field_validator
<<<<<<< HEAD

=======
>>>>>>> 978ff285
# Import WooCommerce API but wrapped for async usage
from woocommerce import API as SyncAPI

# Import base service class
from services.base_service import BaseService, ServiceCredentials


class WooCommerceCredentials(ServiceCredentials):
    """Configuration for WooCommerce API integration."""

    url: str
    consumer_key: str
    consumer_secret: str
    version: str = "wc/v3"
    webhook_secret: Optional[str] = None

    class Config:
        env_prefix = "WOOCOMMERCE_"

    @field_validator("url", "consumer_key", "consumer_secret", mode="before")
    @classmethod
    def validate_required_fields(cls, v):
        if not v:
            raise ValueError("This field is required")
        return v


class WooProduct(BaseModel):
    """Model representing a WooCommerce product."""

    id: Optional[int] = None
    name: str
    type: str = "simple"
    status: str = "publish"
    regular_price: str
    description: str
    short_description: Optional[str] = None
    categories: List[Dict[str, Any]] = Field(default_factory=list)
    images: List[Dict[str, Any]] = Field(default_factory=list)
    meta_data: List[Dict[str, Any]] = Field(default_factory=list)
    notion_page_id: Optional[str] = None

    @field_validator("name", mode="before")
    @classmethod
    def validate_name(cls, v):
        if not v or len(v) < 3:
            raise ValueError("Product name must be at least 3 characters")
        return v

    @field_validator("regular_price", mode="before")
    @classmethod
    def validate_price(cls, v):
        if not v:
            raise ValueError("Price is required")
        try:
            float(v)
        except ValueError:
            raise ValueError("Price must be a valid number")
        return v


class WooOrder(BaseModel):
    """Model representing a WooCommerce order."""

    id: Optional[int] = None
    status: str
    date_created: datetime
    customer_id: int
    customer_note: Optional[str] = None
    billing: Dict[str, Any] = Field(default_factory=dict)
    shipping: Dict[str, Any] = Field(default_factory=dict)
    line_items: List[Dict[str, Any]] = Field(default_factory=list)
    total: str
    payment_method: str
    payment_method_title: str
    meta_data: List[Dict[str, Any]] = Field(default_factory=list)
    notion_page_id: Optional[str] = None


class WooCustomer(BaseModel):
    """Model representing a WooCommerce customer."""

    id: Optional[int] = None
    email: str
    first_name: str
    last_name: str
    username: Optional[str] = None
    billing: Dict[str, Any] = Field(default_factory=dict)
    shipping: Dict[str, Any] = Field(default_factory=dict)
    meta_data: List[Dict[str, Any]] = Field(default_factory=list)
    notion_page_id: Optional[str] = None


class AsyncWooCommerceAPI:
    """Async wrapper around the WooCommerce API."""

    def __init__(
        self,
        url: str,
        consumer_key: str,
        consumer_secret: str,
        version: str = "wc/v3",
        timeout: int = 30,
    ):
        """
        Initialize the async WooCommerce API wrapper.

        Args:
            url: WooCommerce store URL
            consumer_key: WooCommerce API consumer key
            consumer_secret: WooCommerce API consumer secret
            version: WooCommerce API version
            timeout: Request timeout in seconds
        """
        self.sync_client = SyncAPI(
            url=url,
            consumer_key=consumer_key,
            consumer_secret=consumer_secret,
            version=version,
            timeout=timeout,
        )

    async def get(self, endpoint: str, **kwargs) -> Any:
        """Perform an async GET request."""
        return await asyncio.to_thread(self.sync_client.get, endpoint, **kwargs)

    async def post(self, endpoint: str, data: Dict[str, Any], **kwargs) -> Any:
        """Perform an async POST request."""
        return await asyncio.to_thread(self.sync_client.post, endpoint, data, **kwargs)

    async def put(self, endpoint: str, data: Dict[str, Any], **kwargs) -> Any:
        """Perform an async PUT request."""
        return await asyncio.to_thread(self.sync_client.put, endpoint, data, **kwargs)

    async def delete(self, endpoint: str, **kwargs) -> Any:
        """Perform an async DELETE request."""
        return await asyncio.to_thread(self.sync_client.delete, endpoint, **kwargs)


class WooCommerceService(BaseService):
    """
    Service for interacting with WooCommerce.
    Ensures all data is synchronized with Notion as the central hub.
    """

    def __init__(
        self,
        url: str = None,
        consumer_key: str = None,
        consumer_secret: str = None,
        version: str = None,
    ):
        """
        Initialize the WooCommerce service.

        Args:
            url: WooCommerce store URL
            consumer_key: WooCommerce API consumer key
            consumer_secret: WooCommerce API consumer secret
            version: WooCommerce API version
        """
        # Get credentials from environment if not provided
        url = url or os.environ.get("WOOCOMMERCE_URL")
        consumer_key = consumer_key or os.environ.get("WOOCOMMERCE_CONSUMER_KEY")
        consumer_secret = consumer_secret or os.environ.get(
            "WOOCOMMERCE_CONSUMER_SECRET"
        )
        version = version or os.environ.get("WOOCOMMERCE_VERSION", "wc/v3")
        webhook_secret = os.environ.get("WOOCOMMERCE_WEBHOOK_SECRET")

        # Create credentials object
        credentials = None
        if url and consumer_key and consumer_secret:
            credentials = WooCommerceCredentials(
                service_name="woocommerce",
                url=url,
                consumer_key=consumer_key,
                consumer_secret=consumer_secret,
                version=version,
                webhook_secret=webhook_secret,
            )

        # Initialize base service
        super().__init__(service_name="woocommerce", credentials=credentials)

        # Specific WooCommerce properties
        self.url = url
        self.consumer_key = consumer_key
        self.consumer_secret = consumer_secret
        self.version = version
        self.client = None

        if not self.url or not self.consumer_key or not self.consumer_secret:
            logger.warning("WooCommerce credentials not fully configured")
        else:
            try:
                self.client = AsyncWooCommerceAPI(
                    url=self.url,
                    consumer_key=self.consumer_key,
                    consumer_secret=self.consumer_secret,
                    version=self.version,
                    timeout=30,
                )
                logger.info("WooCommerce client initialized successfully")
            except Exception as e:
                logger.error(f"Error initializing WooCommerce client: {e}")

    async def validate_connection(self) -> bool:
        """
        Validate the WooCommerce API connection.

        Returns:
            True if connection is valid, False otherwise
        """
        if not self.client:
            logger.error("WooCommerce client not initialized")
            return False

        try:
            # Test connection by making a simple API call (now using async)
            response = await self.client.get("system_status")

            # Update credentials verification timestamp
            if self.credentials:
                self.credentials.last_verified = datetime.now()

            logger.info("WooCommerce connection validated successfully")
            return True
        except Exception as e:
            logger.error(f"Error validating WooCommerce connection: {e}")
            return False

    async def get_product(self, product_id: int) -> Optional[WooProduct]:
        """
        Get a product from WooCommerce by ID.

        Args:
            product_id: WooCommerce product ID

        Returns:
            WooProduct if found, None otherwise
        """
        if not self.client:
            logger.error("WooCommerce client not initialized")
            return None

        try:
            # Use async client
            data = await self.client.get(f"products/{product_id}")

            # Extract Notion page ID from meta data if it exists
            notion_page_id = None
            for meta in data.get("meta_data", []):
                if meta.get("key") == "notion_page_id":
                    notion_page_id = meta.get("value")

            product = WooProduct(
                id=data.get("id"),
                name=data.get("name"),
                type=data.get("type"),
                status=data.get("status"),
                regular_price=data.get("regular_price", "0"),
                description=data.get("description", ""),
                short_description=data.get("short_description", ""),
                categories=data.get("categories", []),
                images=data.get("images", []),
                meta_data=data.get("meta_data", []),
                notion_page_id=notion_page_id,
            )
            return product
        except Exception as e:
            logger.error(f"Error getting product {product_id}: {e}")
            return None

    async def create_product(self, product: WooProduct) -> Optional[int]:
        """
        Create a new product in WooCommerce.

        Args:
            product: WooProduct model with product details

        Returns:
            Product ID if successful, None otherwise
        """
        if not self.client:
            logger.error("WooCommerce client not initialized")
            return None

        try:
            # Validate product data first
            self.validate_model(product)

            # Prepare product data
            product_data = {
                "name": product.name,
                "type": product.type,
                "regular_price": product.regular_price,
                "description": product.description,
                "status": product.status,
            }

            if product.short_description:
                product_data["short_description"] = product.short_description

            if product.categories:
                product_data["categories"] = product.categories

            if product.images:
                product_data["images"] = product.images

            # Add meta data including Notion page ID if available
            meta_data = []
            for meta in product.meta_data:
                meta_data.append(meta)

            if product.notion_page_id:
                meta_data.append(
                    {"key": "notion_page_id", "value": product.notion_page_id}
                )

                # Also add a metadata field to indicate this is managed by Notion
                meta_data.append({"key": "notion_managed", "value": "true"})

                # Add sync timestamp
                meta_data.append(
                    {"key": "notion_sync_time", "value": datetime.now().isoformat()}
                )

            if meta_data:
                product_data["meta_data"] = meta_data

            # Use async client
            data = await self.client.post("products", product_data)

            product_id = data.get("id")
            logger.info(f"Created WooCommerce product: {product_id}")
            return product_id
        except ValueError as e:
            # Handle validation errors
            logger.error(f"Validation error creating product: {e}")
            return None
        except Exception as e:
            logger.error(f"Error creating product: {e}")
            return None

    async def update_product(
        self, product_id: int, update_data: Dict[str, Any]
    ) -> bool:
        """
        Update a product in WooCommerce.

        Args:
            product_id: WooCommerce product ID
            update_data: Dictionary of fields to update

        Returns:
            True if update successful, False otherwise
        """
        if not self.client:
            logger.error("WooCommerce client not initialized")
            return False

        try:
            response = self.client.put(f"products/{product_id}", update_data)

            if response.status_code in (200, 201):
                logger.info(f"Updated WooCommerce product: {product_id}")
                return True
            else:
                logger.error(
                    f"Error updating product {product_id}: {response.status_code} - {response.text}"
                )
                return False
        except Exception as e:
            logger.error(f"Error updating product {product_id}: {e}")
            return False

    async def sync_product_to_notion(
        self, product_id: int, notion_page_id: str
    ) -> bool:
        """
        Update the WooCommerce product with its associated Notion page ID.

        Args:
            product_id: WooCommerce product ID
            notion_page_id: Notion page ID

        Returns:
            True if sync successful, False otherwise
        """
        update_data = {
            "meta_data": [
                {"key": "notion_page_id", "value": notion_page_id},
                {"key": "synced_to_notion", "value": "true"},
                {"key": "notion_sync_time", "value": datetime.now().isoformat()},
            ]
        }

        return await self.update_product(product_id, update_data)

    async def get_order(self, order_id: int) -> Optional[WooOrder]:
        """
        Get an order from WooCommerce by ID.

        Args:
            order_id: WooCommerce order ID

        Returns:
            WooOrder if found, None otherwise
        """
        if not self.client:
            logger.error("WooCommerce client not initialized")
            return None

        try:
            response = self.client.get(f"orders/{order_id}")

            if response.status_code == 200:
                data = response.json()

                # Extract Notion page ID from meta data if it exists
                notion_page_id = None
                for meta in data.get("meta_data", []):
                    if meta.get("key") == "notion_page_id":
                        notion_page_id = meta.get("value")

                order = WooOrder(
                    id=data.get("id"),
                    status=data.get("status"),
                    date_created=datetime.fromisoformat(
                        data.get("date_created").replace("Z", "+00:00")
                    ),
                    customer_id=data.get("customer_id"),
                    customer_note=data.get("customer_note", ""),
                    billing=data.get("billing", {}),
                    shipping=data.get("shipping", {}),
                    line_items=data.get("line_items", []),
                    total=data.get("total", "0"),
                    payment_method=data.get("payment_method", ""),
                    payment_method_title=data.get("payment_method_title", ""),
                    meta_data=data.get("meta_data", []),
                    notion_page_id=notion_page_id,
                )
                return order
            else:
                logger.error(f"Error getting order {order_id}: {response.status_code}")
                return None
        except Exception as e:
            logger.error(f"Error getting order {order_id}: {e}")
            return None

    async def update_order(self, order_id: int, update_data: Dict[str, Any]) -> bool:
        """
        Update an order in WooCommerce.

        Args:
            order_id: WooCommerce order ID
            update_data: Dictionary of fields to update

        Returns:
            True if update successful, False otherwise
        """
        if not self.client:
            logger.error("WooCommerce client not initialized")
            return False

        try:
            response = self.client.put(f"orders/{order_id}", update_data)

            if response.status_code in (200, 201):
                logger.info(f"Updated WooCommerce order: {order_id}")
                return True
            else:
                logger.error(
                    f"Error updating order {order_id}: {response.status_code} - {response.text}"
                )
                return False
        except Exception as e:
            logger.error(f"Error updating order {order_id}: {e}")
            return False

    async def sync_order_to_notion(self, order_id: int, notion_page_id: str) -> bool:
        """
        Update the WooCommerce order with its associated Notion page ID.

        Args:
            order_id: WooCommerce order ID
            notion_page_id: Notion page ID

        Returns:
            True if sync successful, False otherwise
        """
        update_data = {
            "meta_data": [
                {"key": "notion_page_id", "value": notion_page_id},
                {"key": "synced_to_notion", "value": "true"},
                {"key": "notion_sync_time", "value": datetime.now().isoformat()},
            ]
        }

        return await self.update_order(order_id, update_data)

    async def get_recent_orders(self, limit: int = 10) -> List[WooOrder]:
        """
        Get recent orders from WooCommerce.

        Args:
            limit: Maximum number of orders to retrieve

        Returns:
            List of WooOrder objects
        """
        if not self.client:
            logger.error("WooCommerce client not initialized")
            return []

        try:
            response = self.client.get(
                "orders", params={"per_page": limit, "orderby": "date", "order": "desc"}
            )

            if response.status_code == 200:
                data = response.json()
                orders = []

                for item in data:
                    try:
                        # Extract Notion page ID from meta data if it exists
                        notion_page_id = None
                        for meta in item.get("meta_data", []):
                            if meta.get("key") == "notion_page_id":
                                notion_page_id = meta.get("value")

                        order = WooOrder(
                            id=item.get("id"),
                            status=item.get("status"),
                            date_created=datetime.fromisoformat(
                                item.get("date_created").replace("Z", "+00:00")
                            ),
                            customer_id=item.get("customer_id"),
                            customer_note=item.get("customer_note", ""),
                            billing=item.get("billing", {}),
                            shipping=item.get("shipping", {}),
                            line_items=item.get("line_items", []),
                            total=item.get("total", "0"),
                            payment_method=item.get("payment_method", ""),
                            payment_method_title=item.get("payment_method_title", ""),
                            meta_data=item.get("meta_data", []),
                            notion_page_id=notion_page_id,
                        )
                        orders.append(order)
                    except Exception as e:
                        logger.error(f"Error parsing order data: {e}")

                return orders
            else:
                logger.error(f"Error getting recent orders: {response.status_code}")
                return []
        except Exception as e:
            logger.error(f"Error getting recent orders: {e}")
            return []

    async def get_customer(self, customer_id: int) -> Optional[WooCustomer]:
        """
        Get a customer from WooCommerce by ID.

        Args:
            customer_id: WooCommerce customer ID

        Returns:
            WooCustomer if found, None otherwise
        """
        if not self.client:
            logger.error("WooCommerce client not initialized")
            return None

        try:
            response = self.client.get(f"customers/{customer_id}")

            if response.status_code == 200:
                data = response.json()

                # Extract Notion page ID from meta data if it exists
                notion_page_id = None
                for meta in data.get("meta_data", []):
                    if meta.get("key") == "notion_page_id":
                        notion_page_id = meta.get("value")

                customer = WooCustomer(
                    id=data.get("id"),
                    email=data.get("email"),
                    first_name=data.get("first_name"),
                    last_name=data.get("last_name"),
                    username=data.get("username"),
                    billing=data.get("billing", {}),
                    shipping=data.get("shipping", {}),
                    meta_data=data.get("meta_data", []),
                    notion_page_id=notion_page_id,
                )
                return customer
            else:
                logger.error(
                    f"Error getting customer {customer_id}: {response.status_code}"
                )
                return None
        except Exception as e:
            logger.error(f"Error getting customer {customer_id}: {e}")
            return None

    async def sync_customer_to_notion(
        self, customer_id: int, notion_page_id: str
    ) -> bool:
        """
        Update the WooCommerce customer with their associated Notion page ID.

        Args:
            customer_id: WooCommerce customer ID
            notion_page_id: Notion page ID

        Returns:
            True if sync successful, False otherwise
        """
        update_data = {
            "meta_data": [
                {"key": "notion_page_id", "value": notion_page_id},
                {"key": "synced_to_notion", "value": "true"},
                {"key": "notion_sync_time", "value": datetime.now().isoformat()},
            ]
        }

        if not self.client:
            logger.error("WooCommerce client not initialized")
            return False

        try:
            response = self.client.put(f"customers/{customer_id}", update_data)

            if response.status_code in (200, 201):
                logger.info(f"Updated WooCommerce customer: {customer_id}")
                return True
            else:
                logger.error(
                    f"Error updating customer {customer_id}: {response.status_code} - {response.text}"
                )
                return False
        except Exception as e:
            logger.error(f"Error updating customer {customer_id}: {e}")
            return False

    async def process_order_webhook(
        self, payload: Dict[str, Any]
    ) -> Optional[WooOrder]:
        """
        Process a webhook notification from WooCommerce for order creation/updates.

        Args:
            payload: Webhook payload

        Returns:
            WooOrder if valid, None otherwise
        """
        try:
            # Extract order data from payload
            order_data = payload.get("order", {})
            if not order_data:
                logger.error("Invalid webhook payload: missing order data")
                return None

            # Basic payload validation
            required_fields = ["id", "status", "date_created", "customer_id"]
            for field in required_fields:
                if field not in order_data:
                    logger.error(
                        f"Invalid webhook payload: missing required field {field}"
                    )
                    return None

            # Extract Notion page ID from meta data if it exists
            notion_page_id = None
            for meta in order_data.get("meta_data", []):
                if meta.get("key") == "notion_page_id":
                    notion_page_id = meta.get("value")

            # Create WooOrder model
            order = WooOrder(
                id=order_data.get("id"),
                status=order_data.get("status"),
                date_created=datetime.fromisoformat(
                    order_data.get("date_created").replace("Z", "+00:00")
                ),
                customer_id=order_data.get("customer_id"),
                customer_note=order_data.get("customer_note", ""),
                billing=order_data.get("billing", {}),
                shipping=order_data.get("shipping", {}),
                line_items=order_data.get("line_items", []),
                total=order_data.get("total", "0"),
                payment_method=order_data.get("payment_method", ""),
                payment_method_title=order_data.get("payment_method_title", ""),
                meta_data=order_data.get("meta_data", []),
                notion_page_id=notion_page_id,
            )

            logger.info(f"Processed WooCommerce order webhook for order {order.id}")
            return order
        except Exception as e:
            logger.error(f"Error processing order webhook: {e}")
            return None<|MERGE_RESOLUTION|>--- conflicted
+++ resolved
@@ -10,10 +10,7 @@
 
 from loguru import logger
 from pydantic import BaseModel, Field, field_validator
-<<<<<<< HEAD
-
-=======
->>>>>>> 978ff285
+
 # Import WooCommerce API but wrapped for async usage
 from woocommerce import API as SyncAPI
 
@@ -34,7 +31,6 @@
         env_prefix = "WOOCOMMERCE_"
 
     @field_validator("url", "consumer_key", "consumer_secret", mode="before")
-    @classmethod
     def validate_required_fields(cls, v):
         if not v:
             raise ValueError("This field is required")
@@ -57,14 +53,12 @@
     notion_page_id: Optional[str] = None
 
     @field_validator("name", mode="before")
-    @classmethod
     def validate_name(cls, v):
         if not v or len(v) < 3:
             raise ValueError("Product name must be at least 3 characters")
         return v
 
     @field_validator("regular_price", mode="before")
-    @classmethod
     def validate_price(cls, v):
         if not v:
             raise ValueError("Price is required")
