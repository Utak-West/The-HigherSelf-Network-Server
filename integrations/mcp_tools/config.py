"""
Configuration settings for MCP Tools integration.
"""

import os
from typing import Dict, List, Optional, Set

from dotenv import load_dotenv
from loguru import logger
from pydantic import BaseModel, Field

# Load environment variables
load_dotenv()


class MCPToolConfig(BaseModel):
    """Configuration model for an individual MCP tool."""

    enabled: bool = True
    server_url: str
    api_key: Optional[str] = None
    auth_type: str = "none"  # none, api_key, oauth
    timeout: int = 30  # seconds
    max_retries: int = 3
    requires_permission: bool = (
        False  # Whether agent needs explicit permission to use this tool
    )
    allowed_agents: Set[str] = Field(
        default_factory=lambda: {"*"}
    )  # * means all agents
    rate_limit_per_min: Optional[int] = None

    class Config:
        extra = "allow"


class MCPConfig:
    """Configuration manager for MCP Tools."""

    _instance = None

    def __new__(cls):
        """Singleton pattern to ensure only one instance exists."""
        if cls._instance is None:
            cls._instance = super(MCPConfig, cls).__new__(cls)
            cls._instance._initialize()
        return cls._instance

    def _initialize(self):
        """Initialize MCP tool configurations."""
        # Default configurations for supported MCP tools
        self.configs = {
            # Context 7 RAG tool
            "context7": MCPToolConfig(
                server_url=os.environ.get(
                    "MCP_CONTEXT7_URL", "https://api.context7.com/v1"
                ),
                api_key=os.environ.get("MCP_CONTEXT7_API_KEY"),
                auth_type="api_key",
                timeout=45,  # Longer timeout for RAG operations
                requires_permission=False,
                allowed_agents=set(
                    os.environ.get("MCP_CONTEXT7_ALLOWED_AGENTS", "*").split(",")
                ),
            ),
            # Memory tool for knowledge persistence
            "memory": MCPToolConfig(
                server_url=os.environ.get(
                    "MCP_MEMORY_URL", "https://api.memory.dev/v1"
                ),
                api_key=os.environ.get("MCP_MEMORY_API_KEY"),
                auth_type="api_key",
                requires_permission=False,
                allowed_agents=set(
                    os.environ.get("MCP_MEMORY_ALLOWED_AGENTS", "*").split(",")
                ),
            ),
            # Perplexity for advanced search capabilities
            "perplexity": MCPToolConfig(
                server_url=os.environ.get(
                    "MCP_PERPLEXITY_URL", "https://api.perplexity.ai"
                ),
                api_key=os.environ.get("MCP_PERPLEXITY_API_KEY"),
                auth_type="api_key",
                requires_permission=True,  # Requires explicit permission due to potential costs
                allowed_agents=set(
                    os.environ.get(
                        "MCP_PERPLEXITY_ALLOWED_AGENTS", "research,knowledge"
                    ).split(",")
                ),
                rate_limit_per_min=10,
            ),
            # Brave search for web search capabilities
            "brave_search": MCPToolConfig(
                server_url=os.environ.get(
                    "MCP_BRAVE_SEARCH_URL", "https://api.search.brave.com"
                ),
                api_key=os.environ.get("MCP_BRAVE_SEARCH_API_KEY"),
                auth_type="api_key",
                requires_permission=True,
                allowed_agents=set(
                    os.environ.get("MCP_BRAVE_SEARCH_ALLOWED_AGENTS", "research").split(
                        ","
                    )
                ),
                rate_limit_per_min=30,
            ),
            # Sequential thinking for complex reasoning tasks
            "sequential_thinking": MCPToolConfig(
                server_url=os.environ.get(
                    "MCP_SEQ_THINKING_URL", "https://api.sequential-thinking.com"
                ),
                api_key=os.environ.get("MCP_SEQ_THINKING_API_KEY"),
                auth_type="api_key",
                requires_permission=False,
                allowed_agents=set(
                    os.environ.get("MCP_SEQ_THINKING_ALLOWED_AGENTS", "*").split(",")
                ),
            ),
<<<<<<< HEAD
=======
            "devon_ai": MCPToolConfig(
                server_url=os.environ.get(
                    "MCP_DEVON_AI_URL", "https://api.devon.ai/v1"
                ),
                api_key=os.environ.get("DEVON_AI_API_KEY"),
                auth_type="api_key",
                requires_permission=True,
                allowed_agents=set(
                    os.environ.get("MCP_DEVON_AI_ALLOWED_AGENTS", "grace_fields,technical").split(",")
                ),
                rate_limit_per_min=10,
            ),
            "manus_ai": MCPToolConfig(
                server_url=os.environ.get(
                    "MCP_MANUS_AI_URL", "https://api.manus.ai/v1"
                ),
                api_key=os.environ.get("MANUS_AI_API_KEY"),
                auth_type="api_key",
                requires_permission=True,
                allowed_agents=set(
                    os.environ.get("MCP_MANUS_AI_ALLOWED_AGENTS", "grace_fields,strategic").split(",")
                ),
                rate_limit_per_min=15,
            ),
            "genspark": MCPToolConfig(
                server_url=os.environ.get(
                    "MCP_GENSPARK_URL", "https://api.genspark.ai/v1"
                ),
                api_key=os.environ.get("GENSPARK_API_KEY"),
                auth_type="api_key",
                requires_permission=False,
                allowed_agents=set(
                    os.environ.get("MCP_GENSPARK_ALLOWED_AGENTS", "*").split(",")
                ),
                rate_limit_per_min=20,
            ),
>>>>>>> 978ff285
        }

        # Load custom tool configurations from environment variables
        self._load_custom_tools()

        # Validate configurations
        self._validate_configs()

    def _load_custom_tools(self):
        """Load custom MCP tool configurations from environment variables."""
        # Format: MCP_TOOL_{NAME}_ENABLED, MCP_TOOL_{NAME}_URL, etc.
        # Example: MCP_TOOL_CUSTOM_RAG_ENABLED=true, MCP_TOOL_CUSTOM_RAG_URL=https://example.com

        custom_tools = {}
        for env_name, env_value in os.environ.items():
            if env_name.startswith("MCP_TOOL_") and "_URL" in env_name:
                tool_name = (
                    env_name.replace("MCP_TOOL_", "").replace("_URL", "").lower()
                )

                # Skip if already defined in default configs
                if tool_name in self.configs:
                    continue

                # Create config for new tool
                enabled_env = f"MCP_TOOL_{tool_name.upper()}_ENABLED"
                api_key_env = f"MCP_TOOL_{tool_name.upper()}_API_KEY"
                auth_type_env = f"MCP_TOOL_{tool_name.upper()}_AUTH_TYPE"
                requires_perm_env = f"MCP_TOOL_{tool_name.upper()}_REQUIRES_PERMISSION"
                allowed_agents_env = f"MCP_TOOL_{tool_name.upper()}_ALLOWED_AGENTS"
                rate_limit_env = f"MCP_TOOL_{tool_name.upper()}_RATE_LIMIT"

                custom_tools[tool_name] = MCPToolConfig(
                    enabled=os.environ.get(enabled_env, "true").lower() == "true",
                    server_url=env_value,
                    api_key=os.environ.get(api_key_env),
                    auth_type=os.environ.get(auth_type_env, "none"),
                    requires_permission=os.environ.get(
                        requires_perm_env, "false"
                    ).lower()
                    == "true",
                    allowed_agents=set(
                        os.environ.get(allowed_agents_env, "*").split(",")
                    ),
                    rate_limit_per_min=(
<<<<<<< HEAD
                        int(os.environ.get(rate_limit_env))
                        if os.environ.get(rate_limit_env)
=======
                        int(rate_limit_value)
                        if (rate_limit_value := os.environ.get(rate_limit_env)) and rate_limit_value.isdigit()
>>>>>>> 978ff285
                        else None
                    ),
                )

        # Add custom tools to configs
        self.configs.update(custom_tools)

    def _validate_configs(self):
        """Validate MCP tool configurations."""
        for name, config in self.configs.items():
            if config.enabled:
                # Check required fields based on auth type
                if config.auth_type == "api_key" and not config.api_key:
                    logger.warning(
                        f"MCP tool '{name}' is configured with auth_type='api_key' but no API key is provided. Tool will be disabled."
                    )
                    config.enabled = False

                # Log validation status
                if config.enabled:
                    logger.info(
                        f"MCP tool '{name}' configuration validated and enabled."
                    )
                    if config.requires_permission:
                        logger.info(
                            f"MCP tool '{name}' requires explicit permission for use."
                        )
                else:
                    logger.warning(
                        f"MCP tool '{name}' is disabled due to invalid configuration."
                    )

    def get_config(self, tool_name: str) -> Optional[MCPToolConfig]:
        """Get configuration for a specific MCP tool."""
        return self.configs.get(tool_name.lower())

    def is_tool_enabled(self, tool_name: str) -> bool:
        """Check if a specific MCP tool is enabled."""
        config = self.get_config(tool_name)
        return config is not None and config.enabled

    def is_agent_allowed(self, tool_name: str, agent_id: str) -> bool:
        """Check if an agent is allowed to use a specific MCP tool."""
        config = self.get_config(tool_name)
        if not config or not config.enabled:
            return False

        return "*" in config.allowed_agents or agent_id in config.allowed_agents

    def get_enabled_tools(self) -> Dict[str, MCPToolConfig]:
        """Get all enabled MCP tools."""
        return {name: config for name, config in self.configs.items() if config.enabled}

    def get_tools_for_agent(self, agent_id: str) -> Dict[str, MCPToolConfig]:
        """Get enabled MCP tools available to a specific agent."""
        return {
            name: config
            for name, config in self.configs.items()
            if config.enabled
            and ("*" in config.allowed_agents or agent_id in config.allowed_agents)
        }


# Create a singleton instance
mcp_config = MCPConfig()<|MERGE_RESOLUTION|>--- conflicted
+++ resolved
@@ -117,8 +117,6 @@
                     os.environ.get("MCP_SEQ_THINKING_ALLOWED_AGENTS", "*").split(",")
                 ),
             ),
-<<<<<<< HEAD
-=======
             "devon_ai": MCPToolConfig(
                 server_url=os.environ.get(
                     "MCP_DEVON_AI_URL", "https://api.devon.ai/v1"
@@ -127,7 +125,9 @@
                 auth_type="api_key",
                 requires_permission=True,
                 allowed_agents=set(
-                    os.environ.get("MCP_DEVON_AI_ALLOWED_AGENTS", "grace_fields,technical").split(",")
+                    os.environ.get(
+                        "MCP_DEVON_AI_ALLOWED_AGENTS", "grace_fields,technical"
+                    ).split(",")
                 ),
                 rate_limit_per_min=10,
             ),
@@ -139,7 +139,9 @@
                 auth_type="api_key",
                 requires_permission=True,
                 allowed_agents=set(
-                    os.environ.get("MCP_MANUS_AI_ALLOWED_AGENTS", "grace_fields,strategic").split(",")
+                    os.environ.get(
+                        "MCP_MANUS_AI_ALLOWED_AGENTS", "grace_fields,strategic"
+                    ).split(",")
                 ),
                 rate_limit_per_min=15,
             ),
@@ -155,7 +157,6 @@
                 ),
                 rate_limit_per_min=20,
             ),
->>>>>>> 978ff285
         }
 
         # Load custom tool configurations from environment variables
@@ -201,13 +202,9 @@
                         os.environ.get(allowed_agents_env, "*").split(",")
                     ),
                     rate_limit_per_min=(
-<<<<<<< HEAD
-                        int(os.environ.get(rate_limit_env))
-                        if os.environ.get(rate_limit_env)
-=======
                         int(rate_limit_value)
-                        if (rate_limit_value := os.environ.get(rate_limit_env)) and rate_limit_value.isdigit()
->>>>>>> 978ff285
+                        if (rate_limit_value := os.environ.get(rate_limit_env))
+                        and rate_limit_value.isdigit()
                         else None
                     ),
                 )
