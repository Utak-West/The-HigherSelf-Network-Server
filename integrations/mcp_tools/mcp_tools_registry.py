"""
MCP Tools Registry for Higher Self Network Server.
Provides registration, discovery, and management of MCP tools.
"""

import asyncio
import json
import os
from enum import Enum
from typing import Any, Callable, Dict, Generic, List, Optional, Set, TypeVar

<<<<<<< HEAD
from pydantic import BaseModel, Field, field_validator, logger, loguru
=======
from pydantic import BaseModel, Field
from loguru import logger
>>>>>>> 978ff285

from services.analytics_service import agent_analytics
from services.cache_service import CacheLevel, CacheType, multi_level_cache
from services.consul_service import consul_service

# Type for tool handlers
T = TypeVar("T")
ToolHandler = Callable[[Dict[str, Any], str], Any]
AsyncToolHandler = Callable[[Dict[str, Any], str], Any]


class ToolCapability(str, Enum):
    """Capabilities that MCP tools can provide."""

    RETRIEVAL = "retrieval"
    GENERATION = "generation"
    SEARCH = "search"
    WEB_BROWSING = "web_browsing"
    MEMORY = "memory"
    REASONING = "reasoning"
    CODE = "code"
    VISION = "vision"
    AUDIO = "audio"
    PLANNING = "planning"
    DATA_ANALYSIS = "data_analysis"


class ToolMetadata(BaseModel):
    """Metadata for MCP tools."""

    name: str = Field(..., description="Tool name")
    description: str = Field(..., description="Tool description")
    version: str = Field(..., description="Tool version")
    capabilities: List[ToolCapability] = Field(
        default_factory=list, description="Tool capabilities"
    )
    parameters_schema: Dict[str, Any] = Field(
        default_factory=dict, description="JSON schema for tool parameters"
    )
    response_schema: Optional[Dict[str, Any]] = Field(
        None, description="JSON schema for tool response"
    )
    requires_api_key: bool = Field(
        False, description="Whether the tool requires an API key"
    )
    rate_limit: Optional[int] = Field(
        None, description="Rate limit in requests per minute"
    )
    pricing_tier: Optional[str] = Field(None, description="Pricing tier for the tool")
    tags: List[str] = Field(
        default_factory=list, description="Tags for categorizing the tool"
    )
    examples: List[Dict[str, Any]] = Field(
        default_factory=list, description="Example usages of the tool"
    )


class MCPTool(Generic[T]):
    """
    Representation of an MCP tool with its metadata and handler.
    """

    def __init__(
        self,
        metadata: ToolMetadata,
        handler: T,
        is_async: bool = True,
        env_var_name: Optional[str] = None,
    ):
        """
        Initialize an MCP tool.

        Args:
            metadata: Tool metadata
            handler: Function to handle tool calls
            is_async: Whether the handler is async
            env_var_name: Name of the environment variable containing the API key
        """
        self.metadata = metadata
        self.handler = handler
        self.is_async = is_async
        self.env_var_name = env_var_name
        self.available = True

        # Check if API key is required and available
        if metadata.requires_api_key and env_var_name:
            if not os.environ.get(env_var_name):
                logger.warning(
                    f"API key for {metadata.name} not found in environment variable {env_var_name}"
                )
                self.available = False

    @property
    def name(self) -> str:
        """Get the tool name."""
        return self.metadata.name


class MCPToolsRegistry:
    """
    Registry for MCP tools.
    Manages tool registration, discovery, and execution.
    """

    def __init__(self):
        """Initialize the MCP tools registry."""
        self._tools: Dict[str, MCPTool] = {}
        self._tool_map_by_capability: Dict[ToolCapability, List[str]] = {
            cap: [] for cap in ToolCapability
        }
        logger.info("MCP Tools Registry initialized")

    def register_tool(self, tool: MCPTool) -> bool:
        """
        Register an MCP tool with the registry.

        Args:
            tool: The tool to register

        Returns:
            True if registration was successful, False otherwise
        """
        try:
            # Check if tool is already registered
            if tool.name in self._tools:
                logger.warning(f"Tool {tool.name} is already registered, updating")

            # Register tool
            self._tools[tool.name] = tool

            # Update capability map
            for capability in tool.metadata.capabilities:
                if tool.name not in self._tool_map_by_capability[capability]:
                    self._tool_map_by_capability[capability].append(tool.name)

            # Register with Consul if tool is available
            if tool.available:
                consul_service.register_mcp_tool_service(tool.name)
                logger.info(
                    f"Registered tool {tool.name} with capabilities: {tool.metadata.capabilities}"
                )
            else:
                logger.warning(f"Tool {tool.name} is registered but not available")

            return True
        except Exception as e:
            logger.error(f"Failed to register tool {tool.name}: {e}")
            return False

    def unregister_tool(self, tool_name: str) -> bool:
        """
        Unregister an MCP tool from the registry.

        Args:
            tool_name: The name of the tool to unregister

        Returns:
            True if unregistration was successful, False otherwise
        """
        try:
            # Check if tool exists
            if tool_name not in self._tools:
                logger.warning(f"Tool {tool_name} is not registered")
                return False

            # Get tool
            tool = self._tools[tool_name]

            # Remove from capability map
            for capability in tool.metadata.capabilities:
                if tool_name in self._tool_map_by_capability[capability]:
                    self._tool_map_by_capability[capability].remove(tool_name)

            # Deregister from Consul
            consul_service.deregister_service(f"mcp-tool-{tool_name}")

            # Remove from registry
            del self._tools[tool_name]

            logger.info(f"Unregistered tool {tool_name}")
            return True
        except Exception as e:
            logger.error(f"Failed to unregister tool {tool_name}: {e}")
            return False

    def get_tool(self, tool_name: str) -> Optional[MCPTool]:
        """
        Get an MCP tool by name.

        Args:
            tool_name: The name of the tool

        Returns:
            The tool if found, None otherwise
        """
        return self._tools.get(tool_name)

    def get_tools_by_capability(self, capability: ToolCapability) -> List[MCPTool]:
        """
        Get MCP tools by capability.

        Args:
            capability: The capability to filter by

        Returns:
            List of tools with the specified capability
        """
        tool_names = self._tool_map_by_capability.get(capability, [])
        return [self._tools[name] for name in tool_names if name in self._tools]

    def list_tools(self, available_only: bool = True) -> List[str]:
        """
        List all registered MCP tools.

        Args:
            available_only: Whether to list only available tools

        Returns:
            List of tool names
        """
        if available_only:
            return [name for name, tool in self._tools.items() if tool.available]
        return list(self._tools.keys())

    def list_tools_with_metadata(
        self, available_only: bool = True
    ) -> List[Dict[str, Any]]:
        """
        List all registered MCP tools with their metadata.

        Args:
            available_only: Whether to list only available tools

        Returns:
            List of tool metadata dictionaries
        """
        result = []

        for name, tool in self._tools.items():
            if available_only and not tool.available:
                continue

            result.append(
                {
                    "name": tool.name,
                    "metadata": tool.metadata.dict(),
                    "available": tool.available,
                }
            )

        return result

    def get_capabilities(self) -> Dict[str, List[str]]:
        """
        Get all capabilities and their associated tools.

        Returns:
            Dictionary mapping capabilities to tool names
        """
        result = {}

        for capability, tool_names in self._tool_map_by_capability.items():
            available_tools = [
                name
                for name in tool_names
                if name in self._tools and self._tools[name].available
            ]

            if available_tools:
                result[capability] = available_tools

        return result

    async def execute_tool(
        self,
        tool_name: str,
        parameters: Dict[str, Any],
        agent_id: str,
        use_cache: bool = True,
        cache_ttl: Optional[int] = None,
    ) -> Dict[str, Any]:
        """
        Execute an MCP tool.

        Args:
            tool_name: The name of the tool to execute
            parameters: The parameters for the tool
            agent_id: The ID of the agent executing the tool
            use_cache: Whether to use cached results if available
            cache_ttl: Optional TTL for cache in seconds

        Returns:
            The tool execution result
        """
        start_time = asyncio.get_event_loop().time()
        cache_hit = False

        try:
            # Check if tool exists and is available
            tool = self.get_tool(tool_name)
            if not tool:
                return {"error": f"Tool {tool_name} not found", "success": False}

            if not tool.available:
                return {"error": f"Tool {tool_name} is not available", "success": False}

            # Generate cache key
            cache_key = self._generate_cache_key(tool_name, parameters)

            # Check cache if enabled
            if use_cache:
                cached_result = await multi_level_cache.get(cache_key, CacheType.MCP)

                if cached_result is not None:
                    cache_hit = True
                    duration_ms = (asyncio.get_event_loop().time() - start_time) * 1000

                    # Record analytics
                    await agent_analytics.record_mcp_tool_usage(
                        tool_name=tool_name,
                        agent_id=agent_id,
                        operation="execute",
                        parameters=parameters,
                        duration_ms=duration_ms,
                        outcome="success_cached",
                        result_summary="Retrieved from cache",
                    )

                    return {**cached_result, "from_cache": True}

            # Execute tool
            if tool.is_async:
                result = await tool.handler(parameters, agent_id)
            else:
                # Run synchronous handler in thread pool
                result = await asyncio.get_event_loop().run_in_executor(
                    None, tool.handler, parameters, agent_id
                )

            # Format result
            formatted_result = {
                "result": result,
                "success": True,
                "tool_name": tool_name,
                "from_cache": False,
            }

            # Cache result if enabled
            if use_cache:
                await multi_level_cache.set(
                    cache_key, formatted_result, CacheType.MCP, ttl_override=cache_ttl
                )

            # Record duration and analytics
            duration_ms = (asyncio.get_event_loop().time() - start_time) * 1000

            await agent_analytics.record_mcp_tool_usage(
                tool_name=tool_name,
                agent_id=agent_id,
                operation="execute",
                parameters=parameters,
                duration_ms=duration_ms,
                outcome="success",
                result_summary=str(result)[:100],  # Truncate for summary
            )

            return formatted_result
        except Exception as e:
            # Record error and analytics
            duration_ms = (asyncio.get_event_loop().time() - start_time) * 1000

            await agent_analytics.record_mcp_tool_usage(
                tool_name=tool_name,
                agent_id=agent_id,
                operation="execute",
                parameters=parameters,
                duration_ms=duration_ms,
                outcome="error",
                result_summary=str(e),
            )

            logger.error(f"Error executing tool {tool_name}: {e}")
            return {
                "error": str(e),
                "success": False,
                "tool_name": tool_name,
                "from_cache": False,
            }

    async def bulk_execute_tools(
        self,
        executions: List[Dict[str, Any]],
        agent_id: str,
        use_cache: bool = True,
        parallel: bool = True,
    ) -> List[Dict[str, Any]]:
        """
        Execute multiple MCP tools in parallel or sequentially.

        Args:
            executions: List of dictionaries with tool_name and parameters
            agent_id: The ID of the agent executing the tools
            use_cache: Whether to use cached results if available
            parallel: Whether to execute tools in parallel or sequentially

        Returns:
            List of tool execution results
        """
        try:
            if parallel:
                # Execute tools in parallel
                tasks = [
                    self.execute_tool(
                        execution["tool_name"],
                        execution["parameters"],
                        agent_id,
                        use_cache,
                        execution.get("cache_ttl"),
                    )
                    for execution in executions
                ]

                return await asyncio.gather(*tasks)
            else:
                # Execute tools sequentially
                results = []
                for execution in executions:
                    result = await self.execute_tool(
                        execution["tool_name"],
                        execution["parameters"],
                        agent_id,
                        use_cache,
                        execution.get("cache_ttl"),
                    )
                    results.append(result)

                return results
        except Exception as e:
            logger.error(f"Error in bulk execute tools: {e}")
            return [
                {"error": str(e), "success": False, "from_cache": False}
                for _ in executions
            ]

    def _generate_cache_key(self, tool_name: str, parameters: Dict[str, Any]) -> str:
        """
        Generate a cache key for tool execution.

        Args:
            tool_name: The name of the tool
            parameters: The parameters for the tool

        Returns:
            Cache key string
        """
        # Sort parameters for consistent keys
        sorted_params = json.dumps(parameters, sort_keys=True)
        return f"{tool_name}:{sorted_params}"


# Create a singleton instance
mcp_tools_registry = MCPToolsRegistry()<|MERGE_RESOLUTION|>--- conflicted
+++ resolved
@@ -9,12 +9,8 @@
 from enum import Enum
 from typing import Any, Callable, Dict, Generic, List, Optional, Set, TypeVar
 
-<<<<<<< HEAD
-from pydantic import BaseModel, Field, field_validator, logger, loguru
-=======
+from loguru import logger
 from pydantic import BaseModel, Field
-from loguru import logger
->>>>>>> 978ff285
 
 from services.analytics_service import agent_analytics
 from services.cache_service import CacheLevel, CacheType, multi_level_cache
