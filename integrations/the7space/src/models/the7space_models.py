--- conflicted
+++ resolved
@@ -3,15 +3,12 @@
 These models define the data structures needed for client portals,
 sales dashboards, and other visualizations.
 """
+
 from datetime import datetime
 from typing import Any, Dict, List, Optional, Union
 from uuid import UUID
 
-<<<<<<< HEAD
-from pydantic import BaseModel, Enum, Field, enum, field_validator
-=======
-from pydantic import BaseModel, Enum, Field, enum, field_validatorfrom, import
->>>>>>> 978ff285
+from pydantic import BaseModel, Enum, Field
 
 
 class ArtworkStatus(str, Enum):
