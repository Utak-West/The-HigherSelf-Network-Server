"""
Pydantic models for Notion integration.
Following The HigherSelf Network standardized data structure guidelines.
"""
<<<<<<< HEAD

from datetime import datetime
from typing import Any, Dict, List, Optional, Union

from pydantic import BaseModel, Enum, Field, enum, field_validator
=======
from datetime import datetime
from typing import Any, Dict, List, Optional, Union

from pydantic import BaseModel, Enum, Field, enum, field_validatorfrom, import
>>>>>>> 978ff285


class NotionPropertyType(str, Enum):
    """Enum for Notion property types"""

    TITLE = "title"
    RICH_TEXT = "rich_text"
    NUMBER = "number"
    SELECT = "select"
    MULTI_SELECT = "multi_select"
    DATE = "date"
    PEOPLE = "people"
    FILES = "files"
    CHECKBOX = "checkbox"
    URL = "url"
    EMAIL = "email"
    PHONE_NUMBER = "phone_number"
    FORMULA = "formula"
    RELATION = "relation"
    ROLLUP = "rollup"
    CREATED_TIME = "created_time"
    CREATED_BY = "created_by"
    LAST_EDITED_TIME = "last_edited_time"
    LAST_EDITED_BY = "last_edited_by"
    STATUS = "status"


class NotionTextContent(BaseModel):
    """Model for Notion text content"""

    content: str
    link: Optional[Dict[str, str]] = None


class NotionText(BaseModel):
    """Model for Notion text"""

    type: str = "text"
    text: NotionTextContent
    annotations: Optional[Dict[str, Any]] = None
    plain_text: Optional[str] = None
    href: Optional[str] = None


class NotionRichText(BaseModel):
    """Model for Notion rich text property"""

    rich_text: List[NotionText]


class NotionTitle(BaseModel):
    """Model for Notion title property"""

    title: List[NotionText]


class NotionSelect(BaseModel):
    """Model for Notion select property"""

    select: Dict[str, str]


class NotionMultiSelect(BaseModel):
    """Model for Notion multi-select property"""

    multi_select: List[Dict[str, str]]


class NotionDate(BaseModel):
    """Model for Notion date property"""

    date: Dict[str, Any]


class NotionNumber(BaseModel):
    """Model for Notion number property"""

    number: float


class NotionCheckbox(BaseModel):
    """Model for Notion checkbox property"""

    checkbox: bool


class NotionStatus(BaseModel):
    """Model for Notion status property"""

    status: Dict[str, str]


class NotionRelation(BaseModel):
    """Model for Notion relation property"""

    relation: List[Dict[str, str]]


class NotionPropertyValue(BaseModel):
    """Model for Notion property value"""

    id: str
    type: NotionPropertyType
    value: Union[
        NotionTitle,
        NotionRichText,
        NotionSelect,
        NotionMultiSelect,
        NotionDate,
        NotionNumber,
        NotionCheckbox,
        NotionStatus,
        NotionRelation,
        Dict[str, Any],
    ]


class NotionPageProperties(BaseModel):
    """Model for Notion page properties"""

    properties: Dict[str, NotionPropertyValue]


class NotionPage(BaseModel):
    """Model for Notion page"""

    id: str
    created_time: datetime
    last_edited_time: datetime
    url: str
    properties: Dict[str, Any]

    @field_validator("properties", mode="before")
    @classmethod
    def validate_properties(cls, v):
        """Validate properties structure"""
        # Additional validation logic could be implemented here
        return v


class NotionIntegrationConfig(BaseModel):
    """Configuration for Notion integration"""

    notion_api_key: str = Field(..., description="Notion API token")
    database_ids: Dict[str, str] = Field(
        ..., description="Mapping of database names to their IDs"
    )

    class Config:
        env_file = ".env"
        env_prefix = "NOTION_"<|MERGE_RESOLUTION|>--- conflicted
+++ resolved
@@ -2,18 +2,11 @@
 Pydantic models for Notion integration.
 Following The HigherSelf Network standardized data structure guidelines.
 """
-<<<<<<< HEAD
 
 from datetime import datetime
 from typing import Any, Dict, List, Optional, Union
 
-from pydantic import BaseModel, Enum, Field, enum, field_validator
-=======
-from datetime import datetime
-from typing import Any, Dict, List, Optional, Union
-
-from pydantic import BaseModel, Enum, Field, enum, field_validatorfrom, import
->>>>>>> 978ff285
+from pydantic import BaseModel, Enum, Field, field_validator
 
 
 class NotionPropertyType(str, Enum):
@@ -147,7 +140,6 @@
     properties: Dict[str, Any]
 
     @field_validator("properties", mode="before")
-    @classmethod
     def validate_properties(cls, v):
         """Validate properties structure"""
         # Additional validation logic could be implemented here
