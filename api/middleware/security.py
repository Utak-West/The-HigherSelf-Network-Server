--- conflicted
+++ resolved
@@ -4,6 +4,7 @@
 """
 
 import json
+import os
 import time
 from typing import Any, Callable, Dict, List, Optional
 
@@ -13,16 +14,11 @@
 from prometheus_client import Counter, Histogram
 from pydantic import BaseModel, Field
 from starlette.middleware.base import BaseHTTPMiddleware
-<<<<<<< HEAD
 from starlette.status import (
     HTTP_401_UNAUTHORIZED,
     HTTP_403_FORBIDDEN,
     HTTP_429_TOO_MANY_REQUESTS,
 )
-=======
-from starlette.status import (HTTP_401_UNAUTHORIZED, HTTP_403_FORBIDDEN,
-                              HTTP_429_TOO_MANY_REQUESTS)
->>>>>>> 978ff285
 
 from services.redis_service import redis_service
 
