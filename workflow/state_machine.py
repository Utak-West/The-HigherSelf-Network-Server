"""
State Machine implementation for the Advanced Agentic Workflow Engine.

This module provides a LangGraph-inspired state machine for orchestrating
complex workflows between specialized agents. All state data is persisted
in Notion databases, maintaining it as the central hub for all workflow data.
"""

import asyncio
import functools
import random
import time
import uuid
from datetime import datetime
from enum import Enum
<<<<<<< HEAD
from typing import (
    Any,
    Callable,
    Dict,
    Generic,
    List,
    Optional,
    Set,
    Tuple,
    TypeVar,
    Union,
)

from pydantic import BaseModel, Field, field_validator, logger, loguru

from knowledge import SemanticSearch, get_semantic_search
from models.notion_db_models import WorkflowInstance
from services.notion_service import NotionService
from workflow.transitions import ConditionGroup, TransitionCondition, TransitionTrigger
=======
from typing import (Any, Callable, Dict, Generic, List, Optional, Set, Tuple,
                    TypeVar, Union)

from pydantic import (BaseModel, Field, field_validatorfrom, import, logger,
                      loguru)

from knowledge import SemanticSearch, get_semantic_search
from models.notion_db_models import WorkflowInstance
from services.notion_service import NotionService
from workflow.transitions import (ConditionGroup, TransitionCondition,
                                  TransitionTrigger)
>>>>>>> 978ff285

# Type variable for state data
T = TypeVar("T")


class AgentAssignment(BaseModel):
    """
    Defines how agents are assigned to a workflow state.
    Supports both static assignments and dynamic rules.
    """

    agent_id: Optional[str] = None
    agent_role: Optional[str] = None
    assignment_rule: Optional[str] = None
    fallback_agent_ids: List[str] = Field(default_factory=list)
    priority: int = 1
    selection_strategy: str = (
        "first_available"  # first_available, round_robin, load_balancing
    )
    context_dependent: bool = False
    context_condition: Optional[Dict[str, Any]] = None
    timeout_seconds: Optional[int] = None

    @field_validator("selection_strategy", mode="before")
    @classmethod
    def validate_selection_strategy(cls, v):
        valid_strategies = [
            "first_available",
            "round_robin",
            "load_balancing",
            "semantic_match",
        ]
        if v not in valid_strategies:
            raise ValueError(f"Strategy must be one of {valid_strategies}")
        return v


class StateTimeout(BaseModel):
    """
    Defines timeout behavior for a workflow state.
    """

    duration_seconds: int
    action: str = "transition"  # transition, retry, alert, fail
    transition_on_timeout: Optional[str] = None
    max_retries: int = 0
    alert_message: Optional[str] = None
    escalation_agent_id: Optional[str] = None


class ErrorHandling(BaseModel):
    """
    Defines error handling behavior for a workflow state.
    """

    retry_count: int = 0
    retry_delay_seconds: int = 60
    exponential_backoff: bool = False
    failure_transition: Optional[str] = None
    error_handlers: Dict[str, str] = Field(
        default_factory=dict
    )  # error_type -> handler_function
    fallback_agent_id: Optional[str] = None


class WorkflowState(BaseModel, Generic[T]):
    """
    Represents a single state in a workflow state machine.
    All state information is persisted in Notion.
    """

    name: str
    description: str
    is_terminal: bool = False
    available_transitions: List[str] = Field(default_factory=list)
    agent_assignments: List[AgentAssignment] = Field(default_factory=list)
    required_data_points: List[str] = Field(default_factory=list)
    entry_conditions: List[Dict[str, Any]] = Field(default_factory=list)
    exit_conditions: List[Dict[str, Any]] = Field(default_factory=list)
    timeout: Optional[StateTimeout] = None
    error_handling: Optional[ErrorHandling] = None
    state_data: Optional[T] = None
    max_time_in_state_seconds: Optional[int] = None
    auto_transition_after_seconds: Optional[int] = None
    auto_transition_to: Optional[str] = None

    class Config:
        frozen = True

    def to_dict(self) -> Dict[str, Any]:
        """Convert to dictionary for Notion storage."""
        return {
            "name": self.name,
            "description": self.description,
            "is_terminal": self.is_terminal,
            "available_transitions": self.available_transitions,
            "agent_assignments": [
                assignment.dict() for assignment in self.agent_assignments
            ],
            "required_data_points": self.required_data_points,
            "entry_conditions": self.entry_conditions,
            "exit_conditions": self.exit_conditions,
            "timeout": self.timeout.dict() if self.timeout else None,
            "error_handling": (
                self.error_handling.dict() if self.error_handling else None
            ),
            "max_time_in_state_seconds": self.max_time_in_state_seconds,
            "auto_transition_after_seconds": self.auto_transition_after_seconds,
            "auto_transition_to": self.auto_transition_to,
        }


class TransitionResult(BaseModel):
    """
    Result of a state transition attempt.
    """

    success: bool
    instance: Optional[WorkflowInstance] = None
    error: Optional[str] = None
    transition: Optional[str] = None
    from_state: Optional[str] = None
    to_state: Optional[str] = None
    agent_id: Optional[str] = None
    timestamp: datetime = Field(default_factory=datetime.now)
    retry_count: int = 0
    retry_recommended: bool = False
    retry_after_seconds: Optional[int] = None
    fallback_transition: Optional[str] = None


class StateTransition(BaseModel):
    """
    Represents a transition between workflow states.
    Conditions and triggers determine when transitions occur.
    """

    from_state: str
    to_state: str
    name: str
    description: str
    conditions: List[Union[Dict[str, Any], str]] = Field(default_factory=list)
    condition_groups: List[Dict[str, Any]] = Field(default_factory=list)
    triggers: List[Union[Dict[str, Any], str]] = Field(default_factory=list)
    timeout_seconds: Optional[int] = None
    retry_count: int = 0
    retry_delay_seconds: int = 60
    exponential_backoff: bool = False
    transition_handler: Optional[str] = None
    transition_priority: int = 1
    requires_approval: bool = False
    approval_roles: List[str] = Field(default_factory=list)
    precondition_actions: List[str] = Field(default_factory=list)
    postcondition_actions: List[str] = Field(default_factory=list)
    failure_actions: List[str] = Field(default_factory=list)
    conditional_routing: Dict[str, str] = Field(
        default_factory=dict
    )  # condition -> to_state

    class Config:
        frozen = True

    def to_dict(self) -> Dict[str, Any]:
        """Convert to dictionary for Notion storage."""
        return {
            "from_state": self.from_state,
            "to_state": self.to_state,
            "name": self.name,
            "description": self.description,
            "conditions": self.conditions,
            "condition_groups": self.condition_groups,
            "triggers": self.triggers,
            "timeout_seconds": self.timeout_seconds,
            "retry_count": self.retry_count,
            "retry_delay_seconds": self.retry_delay_seconds,
            "exponential_backoff": self.exponential_backoff,
            "transition_handler": self.transition_handler,
            "transition_priority": self.transition_priority,
            "requires_approval": self.requires_approval,
            "approval_roles": self.approval_roles,
            "precondition_actions": self.precondition_actions,
            "postcondition_actions": self.postcondition_actions,
            "failure_actions": self.failure_actions,
            "conditional_routing": self.conditional_routing,
        }

    async def evaluate_conditions(
        self, instance: WorkflowInstance, condition_evaluator: Optional[Callable] = None
    ) -> bool:
        """
        Evaluate all conditions for this transition.

        Args:
            instance: The workflow instance
            condition_evaluator: Optional custom condition evaluator

        Returns:
            True if all conditions are met, False otherwise
        """
        # If no conditions, transition is always allowed
        if not self.conditions and not self.condition_groups:
            return True

        if condition_evaluator:
            # Use custom evaluator if provided
            return await condition_evaluator(self, instance)

        # Default condition evaluation
        context_data = instance.context_data

        # Process individual conditions
        condition_results = []
        for condition in self.conditions:
            if isinstance(condition, str):
                # String reference to condition - would need to be looked up
                # For now, just log that we can't evaluate it
                logger.warning(
                    f"String condition reference '{condition}' cannot be evaluated directly"
                )
                condition_results.append(False)
            elif isinstance(condition, dict):
                # Convert dict to TransitionCondition
                try:
                    from workflow.transitions import TransitionCondition

                    cond = TransitionCondition.from_dict(condition)
                    condition_results.append(cond.is_satisfied(context_data))
                except Exception as e:
                    logger.error(f"Error evaluating condition: {e}")
                    condition_results.append(False)

        # Process condition groups
        group_results = []
        for group in self.condition_groups:
            try:
                from workflow.transitions import ConditionGroup

                group_obj = ConditionGroup.from_dict(group)
                group_results.append(group_obj.is_satisfied(context_data))
            except Exception as e:
                logger.error(f"Error evaluating condition group: {e}")
                group_results.append(False)

        # Both individual conditions and condition groups must be satisfied
        # If either list is empty, its result is True
        conditions_satisfied = all(condition_results) if condition_results else True
        groups_satisfied = all(group_results) if group_results else True

        return conditions_satisfied and groups_satisfied

    def get_dynamic_target_state(self, instance: WorkflowInstance) -> Optional[str]:
        """
        Determine the target state based on conditional routing.

        Args:
            instance: The workflow instance

        Returns:
            Target state name or None to use the default to_state
        """
        if not self.conditional_routing:
            return None

        context_data = instance.context_data

        # Try each condition in the conditional routing
        for condition_str, target_state in self.conditional_routing.items():
            try:
                # Parse condition as a field path and expected value
                field_path, operator, expected_value = self._parse_condition_string(
                    condition_str
                )

                # Get the actual value
                actual_value = self._get_field_value(context_data, field_path)

                # Compare based on operator
                if self._compare_values(actual_value, operator, expected_value):
                    return target_state
            except Exception as e:
                logger.error(
                    f"Error evaluating conditional routing '{condition_str}': {e}"
                )

        return None

    def _parse_condition_string(self, condition_str: str) -> Tuple[str, str, Any]:
        """Parse a condition string into field path, operator, and expected value."""
        # Very simple parser - in production, use a more robust solution
        parts = condition_str.split()
        if len(parts) < 3:
            raise ValueError(f"Invalid condition format: {condition_str}")

        field_path = parts[0]
        operator = parts[1]
        # Join the rest as the expected value
        expected_value = " ".join(parts[2:])

        # Try to convert expected value to appropriate type
        try:
            if expected_value.lower() == "true":
                expected_value = True
            elif expected_value.lower() == "false":
                expected_value = False
            elif expected_value.isdigit():
                expected_value = int(expected_value)
            elif expected_value.replace(".", "", 1).isdigit():
                expected_value = float(expected_value)
        except:
            pass

        return field_path, operator, expected_value

    def _get_field_value(self, data: Dict[str, Any], field_path: str) -> Any:
        """Get the value from a nested dictionary using dot notation."""
        path_parts = field_path.split(".")
        current = data

        for part in path_parts:
            if isinstance(current, dict) and part in current:
                current = current[part]
            else:
                return None

        return current

    def _compare_values(self, actual: Any, operator: str, expected: Any) -> bool:
        """Compare values based on operator."""
        if operator == "==":
            return actual == expected
        elif operator == "!=":
            return actual != expected
        elif operator == ">":
            return actual > expected if actual is not None else False
        elif operator == "<":
            return actual < expected if actual is not None else False
        elif operator == ">=":
            return actual >= expected if actual is not None else False
        elif operator == "<=":
            return actual <= expected if actual is not None else False
        elif operator == "in":
            return actual in expected if expected is not None else False
        elif operator == "not_in":
            return actual not in expected if expected is not None else True
        elif operator == "contains":
            return expected in actual if actual is not None else False
        elif operator == "not_contains":
            return expected not in actual if actual is not None else True
        else:
            logger.warning(f"Unknown operator: {operator}")
            return False


class WorkflowStateMachine:
    """
    LangGraph-inspired state machine for orchestrating complex workflows.
    Stores all state and transition data in Notion databases.
    """

    def __init__(
        self,
        workflow_id: str,
        name: str,
        description: str,
        states: Dict[str, WorkflowState],
        transitions: List[StateTransition],
        initial_state: str,
        notion_service: Optional[NotionService] = None,
    ):
        """
        Initialize the workflow state machine.

        Args:
            workflow_id: Unique identifier for this workflow definition
            name: Human-readable name
            description: Workflow description
            states: Dictionary of workflow states keyed by state name
            transitions: List of state transitions
            initial_state: Name of the initial state
            notion_service: Optional NotionService instance or None to create from environment
        """
        self.workflow_id = workflow_id
        self.name = name
        self.description = description
        self.states = states
        self.transitions = transitions
        self.initial_state = initial_state
        self._notion_service = notion_service

        # Validate the state machine structure
        self._validate()

        # Track all running instances of this workflow
        self.active_instances: Dict[str, str] = {}  # instance_id -> current_state

        # Set up logger
        self.logger = logger.bind(workflow_id=workflow_id)
        self.logger.info(
            f"Workflow '{name}' initialized with {len(states)} states and {len(transitions)} transitions"
        )

    def _validate(self):
        """Validate the state machine structure."""
        # Check that initial state exists
        if self.initial_state not in self.states:
            raise ValueError(
                f"Initial state '{self.initial_state}' not found in states"
            )

        # Check that all transitions reference valid states
        for transition in self.transitions:
            if transition.from_state not in self.states:
                raise ValueError(
                    f"Transition '{transition.name}' references unknown from_state '{transition.from_state}'"
                )
            if transition.to_state not in self.states:
                raise ValueError(
                    f"Transition '{transition.name}' references unknown to_state '{transition.to_state}'"
                )

        # Check that all states have valid available transitions
        for state_name, state in self.states.items():
            for transition_name in state.available_transitions:
                if not any(t.name == transition_name for t in self.transitions):
                    raise ValueError(
                        f"State '{state_name}' references unknown transition '{transition_name}'"
                    )

    @property
    async def notion_service(self) -> NotionService:
        """Get or create the Notion service."""
        if self._notion_service is None:
            self._notion_service = NotionService.from_env()
        return self._notion_service

    async def create_instance(
        self,
        business_entity_id: str,
        context_data: Dict[str, Any] = None,
        instance_id: Optional[str] = None,
    ) -> WorkflowInstance:
        """
        Create a new instance of this workflow in Notion.

        Args:
            business_entity_id: Associated business entity ID
            context_data: Initial context data for the workflow
            instance_id: Optional instance ID, generated if not provided

        Returns:
            Created WorkflowInstance
        """
        notion_svc = await self.notion_service

        instance_id = instance_id or str(uuid.uuid4())
        now = datetime.now()

        # Create the workflow instance in Notion
        instance = WorkflowInstance(
            instance_id=instance_id,
            workflow_id=self.workflow_id,
            workflow_name=self.name,
            business_entity_id=business_entity_id,
            current_state=self.initial_state,
            status="Active",
            context_data=context_data or {},
            created_at=now,
            last_transition_date=now,
            history_log=[f"Workflow instance created in state: {self.initial_state}"],
        )

        instance_page_id = await notion_svc.create_page(instance)
        instance.page_id = instance_page_id

        # Add to active instances
        self.active_instances[instance_id] = self.initial_state

        self.logger.info(
            f"Created workflow instance {instance_id} in state {self.initial_state}"
        )
        return instance

    async def get_instance(self, instance_id: str) -> Optional[WorkflowInstance]:
        """
        Retrieve a workflow instance from Notion.

        Args:
            instance_id: Workflow instance ID

        Returns:
            WorkflowInstance if found, None otherwise
        """
        notion_svc = await self.notion_service

        # Query for the instance
        filter_conditions = {
            "property": "instance_id",
            "rich_text": {"equals": instance_id},
        }

        results = await notion_svc.query_database(WorkflowInstance, filter_conditions)

        if not results:
            self.logger.warning(f"Workflow instance {instance_id} not found")
            return None

        instance = results[0]

        # Update active instances cache
        self.active_instances[instance_id] = instance.current_state

        return instance

    async def transition(
        self,
        instance_id: str,
        transition_name: str,
        agent_id: str,
        action_description: str = None,
        transition_data: Dict[str, Any] = None,
    ) -> Tuple[bool, WorkflowInstance]:
        """
        Transition a workflow instance to a new state in Notion.

        Args:
            instance_id: Workflow instance ID
            transition_name: Name of the transition to execute
            agent_id: ID of the agent executing the transition
            action_description: Optional description of the action
            transition_data: Optional data related to the transition

        Returns:
            Tuple of (success, updated instance)
        """
        notion_svc = await self.notion_service

        # Get the instance
        instance = await self.get_instance(instance_id)
        if not instance:
            return False, None

        # Get current state
        current_state_name = instance.current_state
        current_state = self.states.get(current_state_name)

        if not current_state:
            self.logger.error(
                f"Current state '{current_state_name}' not found in workflow definition"
            )
            return False, instance

        # Check if transition is valid from current state
        if transition_name not in current_state.available_transitions:
            self.logger.error(
                f"Transition '{transition_name}' not available from state '{current_state_name}'"
            )
            return False, instance

        # Find the transition
        transition = next(
            (t for t in self.transitions if t.name == transition_name), None
        )
        if not transition:
            self.logger.error(
                f"Transition '{transition_name}' not found in workflow definition"
            )
            return False, instance

        # Get target state
        target_state = self.states.get(transition.to_state)
        if not target_state:
            self.logger.error(
                f"Target state '{transition.to_state}' not found in workflow definition"
            )
            return False, instance

        # Prepare the transition description
        if not action_description:
            action_description = f"Transitioned from {current_state_name} to {transition.to_state} via {transition_name}"

        # Update the instance state in Notion
        instance.current_state = transition.to_state
        instance.last_transition_date = datetime.now()
        instance.add_history_entry(
            action=f"[{agent_id}] {action_description}", details=transition_data
        )

        # If target state is terminal, update status accordingly
        if target_state.is_terminal:
            instance.status = "Completed"

        # Update context data if provided
        if transition_data and isinstance(transition_data, dict):
            for key, value in transition_data.items():
                instance.context_data[key] = value

        # Update in Notion
        success = await notion_svc.update_page(instance)

        if success:
            # Update active instances cache
            self.active_instances[instance_id] = transition.to_state

            self.logger.info(
                f"Transitioned instance {instance_id} from {current_state_name} to {transition.to_state}"
            )

            # If terminal state, remove from active instances
            if target_state.is_terminal:
                self.active_instances.pop(instance_id, None)
                self.logger.info(f"Workflow instance {instance_id} completed")
        else:
            self.logger.error(f"Failed to transition instance {instance_id}")

        return success, instance

    async def get_active_instances(self) -> List[WorkflowInstance]:
        """
        Get all active instances of this workflow from Notion.

        Returns:
            List of active WorkflowInstance objects
        """
        notion_svc = await self.notion_service

        # Query for active instances of this workflow
        filter_conditions = {
            "and": [
                {"property": "workflow_id", "rich_text": {"equals": self.workflow_id}},
                {"property": "status", "select": {"equals": "Active"}},
            ]
        }

        instances = await notion_svc.query_database(WorkflowInstance, filter_conditions)

        # Update active instances cache
        for instance in instances:
            self.active_instances[instance.instance_id] = instance.current_state

        return instances

    async def visualize(self, instance_id: Optional[str] = None) -> str:
        """
        Generate a Mermaid diagram for this workflow.
        If instance_id is provided, highlights the current state.

        Args:
            instance_id: Optional workflow instance ID to highlight current state

        Returns:
            Mermaid diagram code
        """
        # Get current state if instance_id provided
        current_state = None
        if instance_id:
            instance = await self.get_instance(instance_id)
            if instance:
                current_state = instance.current_state

        # Generate diagram
        mermaid = "stateDiagram-v2\n"

        # Add states
        for state_name, state in self.states.items():
            if state.is_terminal:
                mermaid += (
                    f"    state \"{state_name}\" as {state_name.replace(' ', '_')}\n"
                )
            elif current_state and state_name == current_state:
                mermaid += f"    state \"{state_name}\" as {state_name.replace(' ', '_')} <<highlight>>\n"
            else:
                mermaid += (
                    f"    state \"{state_name}\" as {state_name.replace(' ', '_')}\n"
                )

        # Add transitions
        for transition in self.transitions:
            from_state = transition.from_state.replace(" ", "_")
            to_state = transition.to_state.replace(" ", "_")
            mermaid += f"    {from_state} --> {to_state}: {transition.name}\n"

        # Add start and end markers
        mermaid += f"    [*] --> {self.initial_state.replace(' ', '_')}\n"

        # Add end transitions for terminal states
        for state_name, state in self.states.items():
            if state.is_terminal:
                mermaid += f"    {state_name.replace(' ', '_')} --> [*]\n"

        return mermaid<|MERGE_RESOLUTION|>--- conflicted
+++ resolved
@@ -13,7 +13,6 @@
 import uuid
 from datetime import datetime
 from enum import Enum
-<<<<<<< HEAD
 from typing import (
     Any,
     Callable,
@@ -27,25 +26,13 @@
     Union,
 )
 
-from pydantic import BaseModel, Field, field_validator, logger, loguru
+from loguru import logger
+from pydantic import BaseModel, Field, field_validator
 
 from knowledge import SemanticSearch, get_semantic_search
 from models.notion_db_models import WorkflowInstance
 from services.notion_service import NotionService
 from workflow.transitions import ConditionGroup, TransitionCondition, TransitionTrigger
-=======
-from typing import (Any, Callable, Dict, Generic, List, Optional, Set, Tuple,
-                    TypeVar, Union)
-
-from pydantic import (BaseModel, Field, field_validatorfrom, import, logger,
-                      loguru)
-
-from knowledge import SemanticSearch, get_semantic_search
-from models.notion_db_models import WorkflowInstance
-from services.notion_service import NotionService
-from workflow.transitions import (ConditionGroup, TransitionCondition,
-                                  TransitionTrigger)
->>>>>>> 978ff285
 
 # Type variable for state data
 T = TypeVar("T")
@@ -70,7 +57,6 @@
     timeout_seconds: Optional[int] = None
 
     @field_validator("selection_strategy", mode="before")
-    @classmethod
     def validate_selection_strategy(cls, v):
         valid_strategies = [
             "first_available",
